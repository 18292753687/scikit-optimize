--- conflicted
+++ resolved
@@ -42,14 +42,9 @@
       author='The scikit-optimize contributors',
       classifiers=CLASSIFIERS,
       packages=['skopt', 'skopt.learning', 'skopt.optimizer', 'skopt.space',
-<<<<<<< HEAD
-                'skopt.learning.gaussian_process'],
+                'skopt.learning.gaussian_process', 'skopt.sampler'],
       install_requires=['joblib>=0.11', 'pyaml>=16.9', 'numpy>=1.11.0',
                         'scipy>=0.18.0',
-=======
-                'skopt.learning.gaussian_process', 'skopt.sampler'],
-      install_requires=['joblib', 'pyaml', 'numpy', 'scipy>=0.14.0',
->>>>>>> bc370084
                         'scikit-learn>=0.19.1'],
       extras_require={
         'plots':  ["matplotlib>=2.0.0"]
