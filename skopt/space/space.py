import numbers
import numpy as np
import yaml

from scipy.stats.distributions import randint
from scipy.stats.distributions import rv_discrete
from scipy.stats.distributions import uniform

from sklearn.utils import check_random_state
from sklearn.utils.fixes import sp_version

from .transformers import CategoricalEncoder
from .transformers import Normalize
from .transformers import Identity
from .transformers import LogN
from .transformers import Pipeline


# helper class to be able to print [1, ..., 4] instead of [1, '...', 4]
class _Ellipsis:
    def __repr__(self):
        return '...'


def check_dimension(dimension, transform=None):
    """Turn a provided dimension description into a dimension object.

    Checks that the provided dimension falls into one of the
    supported types. For a list of supported types, look at
    the documentation of ``dimension`` below.

    If ``dimension`` is already a ``Dimension`` instance, return it.

    Parameters
    ----------
    * `dimension`:
        Search space Dimension.
        Each search dimension can be defined either as

        - a `(lower_bound, upper_bound)` tuple (for `Real` or `Integer`
          dimensions),
        - a `(lower_bound, upper_bound, "prior")` tuple (for `Real`
          dimensions),
        - as a list of categories (for `Categorical` dimensions), or
        - an instance of a `Dimension` object (`Real`, `Integer` or
          `Categorical`).

    * `transform` ["identity", "normalize", "onehot" optional]:
        - For `Categorical` dimensions, the following transformations are
          supported.

          - "onehot" (default) one-hot transformation of the original space.
          - "identity" same as the original space.

        - For `Real` and `Integer` dimensions, the following transformations
          are supported.

          - "identity", (default) the transformed space is the same as the
            original space.
          - "normalize", the transformed space is scaled to be between 0 and 1.

    Returns
    -------
    * `dimension`:
        Dimension instance.
    """
    if isinstance(dimension, Dimension):
        return dimension

    if not isinstance(dimension, (list, tuple, np.ndarray)):
        raise ValueError("Dimension has to be a list or tuple.")

    # A `Dimension` described by a single value is assumed to be
    # a `Categorical` dimension. This can be used in `BayesSearchCV`
    # to define subspaces that fix one value, e.g. to choose the
    # model type, see "sklearn-gridsearchcv-replacement.ipynb"
    # for examples.
    if len(dimension) == 1:
        return Categorical(dimension, transform=transform)

    if len(dimension) == 2:
        if any([isinstance(d, (str, bool)) or isinstance(d, np.bool_)
                for d in dimension]):
            return Categorical(dimension, transform=transform)
        elif all([isinstance(dim, numbers.Integral) for dim in dimension]):
            return Integer(*dimension, transform=transform)
        elif any([isinstance(dim, numbers.Real) for dim in dimension]):
            return Real(*dimension, transform=transform)
        else:
            raise ValueError("Invalid dimension {}. Read the documentation for"
                             " supported types.".format(dimension))

    if len(dimension) == 3:
        if (any([isinstance(dim, int) for dim in dimension[:2]]) and
                dimension[2] in ["uniform", "log-uniform"]):
            return Integer(*dimension, transform=transform)
        elif (any([isinstance(dim, (float, int)) for dim in dimension[:2]]) and
              dimension[2] in ["uniform", "log-uniform"]):
            return Real(*dimension, transform=transform)
        else:
            return Categorical(dimension, transform=transform)

    if len(dimension) == 4:
        if (any([isinstance(dim, int) for dim in dimension[:2]]) and
                dimension[2] == "log-uniform" and isinstance(dimension[3],
                                                             int)):
            return Integer(*dimension, transform=transform)
        elif (any([isinstance(dim, (float, int)) for dim in dimension[:2]]) and
              dimension[2] == "log-uniform" and isinstance(dimension[3], int)):
            return Real(*dimension, transform=transform)

    if len(dimension) > 3:
        return Categorical(dimension, transform=transform)

    raise ValueError("Invalid dimension {}. Read the documentation for "
                     "supported types.".format(dimension))


class Dimension(object):
    """Base class for search space dimensions."""

    prior = None

    def rvs(self, n_samples=1, random_state=None):
        """Draw random samples.

        Parameters
        ----------
        * `n_samples` [int or None]:
            The number of samples to be drawn.

        * `random_state` [int, RandomState instance, or None (default)]:
            Set random state to something other than None for reproducible
            results.
        """
        rng = check_random_state(random_state)
        samples = self._rvs.rvs(size=n_samples, random_state=rng)
        return self.inverse_transform(samples)

    def transform(self, X):
        """Transform samples form the original space to a warped space."""
        return self.transformer.transform(X)

    def inverse_transform(self, Xt):
        """Inverse transform samples from the warped space back into the
           original space.
        """
        return self.transformer.inverse_transform(Xt)

    @property
    def size(self):
        return 1

    @property
    def transformed_size(self):
        return 1

    @property
    def bounds(self):
        raise NotImplementedError

    @property
    def transformed_bounds(self):
        raise NotImplementedError

    @property
    def name(self):
        return self._name

    @name.setter
    def name(self, value):
        if isinstance(value, str) or value is None:
            self._name = value
        else:
            raise ValueError("Dimension's name must be either string or None.")


def _uniform_inclusive(loc=0.0, scale=1.0):
    # like scipy.stats.distributions but inclusive of `high`
    # XXX scale + 1. might not actually be a float after scale if
    # XXX scale is very large.
    return uniform(loc=loc, scale=np.nextafter(scale, scale + 1.))


class Real(Dimension):
<<<<<<< HEAD
    def __init__(self, low, high, prior="uniform", transform=None, name=None, dtype=np.float):
=======
    def __init__(self, low, high, prior="uniform", base=10, transform=None,
                 name=None):
>>>>>>> 39d70532
        """Search space dimension that can take on any real value.

        Parameters
        ----------
        * `low` [float]:
            Lower bound (inclusive).

        * `high` [float]:
            Upper bound (inclusive).

        * `prior` ["uniform" or "log-uniform", default="uniform"]:
            Distribution to use when sampling random points for this dimension.
            - If `"uniform"`, points are sampled uniformly between the lower
              and upper bounds.
            - If `"log-uniform"`, points are sampled uniformly between
              `log(lower, base)` and `log(upper, base)` where log
              has base `base`.

        * `base` [int]:
            The logarithmic base to use for a log-uniform prior.
            - Default 10, otherwise commonly 2.

        * `transform` ["identity", "normalize", optional]:
            The following transformations are supported.

            - "identity", (default) the transformed space is the same as the
              original space.
            - "normalize", the transformed space is scaled to be between
              0 and 1.

        * `name` [str or None]:
            Name associated with the dimension, e.g., "learning rate".

        * `dtype` [type]:
            float type which will be used in inverse_transform,
            can be float, np.float (default).
        """
        if high <= low:
            raise ValueError("the lower bound {} has to be less than the"
                             " upper bound {}".format(low, high))
        self.low = low
        self.high = high
        self.prior = prior
        self.base = base
        self.log_base = np.log10(base)
        self.name = name
        self.dtype = dtype
        if dtype not in [float, np.float]:
            raise ValueError("dtype be 'float', 'np.float'"
                             " got {}".format(self.dtype))
        if transform is None:
            transform = "identity"

        self.transform_ = transform

        if self.transform_ not in ["normalize", "identity"]:
            raise ValueError("transform should be 'normalize' or 'identity'"
                             " got {}".format(self.transform_))

        # Define _rvs and transformer spaces.
        # XXX: The _rvs is for sampling in the transformed space.
        # The rvs on Dimension calls inverse_transform on the points sampled
        # using _rvs
        if self.transform_ == "normalize":
            # set upper bound to next float after 1. to make the numbers
            # inclusive of upper edge
            self._rvs = _uniform_inclusive(0., 1.)
            if self.prior == "uniform":
                self.transformer = Pipeline(
                    [Identity(), Normalize(low, high)])
            else:
                self.transformer = Pipeline(
                    [LogN(self.base),
                     Normalize(np.log10(low) / self.log_base,
                               np.log10(high) / self.log_base)]
                )
        else:
            if self.prior == "uniform":
                self._rvs = _uniform_inclusive(self.low, self.high - self.low)
                self.transformer = Identity()
            else:
                self._rvs = _uniform_inclusive(
                    np.log10(self.low) / self.log_base,
                    np.log10(self.high) / self.log_base -
                    np.log10(self.low) / self.log_base)
                self.transformer = LogN(self.base)

    def __eq__(self, other):
        return (type(self) is type(other) and
                np.allclose([self.low], [other.low]) and
                np.allclose([self.high], [other.high]) and
                self.prior == other.prior and
                self.transform_ == other.transform_)

    def __repr__(self):
        return "Real(low={}, high={}, prior='{}', transform='{}')".format(
            self.low, self.high, self.prior, self.transform_)

    def inverse_transform(self, Xt):
        """Inverse transform samples from the warped space back into the
           orignal space.
        """
        inv_transform = np.clip(
            super(Real, self).inverse_transform(Xt).astype(np.float),
            self.low, self.high
<<<<<<< HEAD
            )
         # if self.dtype == float:
         #    return getattr(inv_transform, "tolist", lambda: value)()
         # else:
        return inv_transform
=======
        )
>>>>>>> 39d70532

    @property
    def bounds(self):
        return (self.low, self.high)

    def __contains__(self, point):
        return self.low <= point <= self.high

    @property
    def transformed_bounds(self):
        if self.transform_ == "normalize":
            return 0.0, 1.0
        else:
            if self.prior == "uniform":
                return self.low, self.high
            else:
                return np.log10(self.low), np.log10(self.high)

    def distance(self, a, b):
        """Compute distance between point `a` and `b`.

        Parameters
        ----------
        * `a` [float]
            First point.

        * `b` [float]
            Second point.
        """
        if not (a in self and b in self):
            raise RuntimeError("Can only compute distance for values within "
                               "the space, not %s and %s." % (a, b))
        return abs(a - b)


class Integer(Dimension):
<<<<<<< HEAD
    def __init__(self, low, high, transform=None, name=None, dtype=np.int64):
=======
    def __init__(self, low, high, prior="uniform", base=10, transform=None,
                 name=None):
>>>>>>> 39d70532
        """Search space dimension that can take on integer values.

        Parameters
        ----------
        * `low` [int]:
            Lower bound (inclusive).

        * `high` [int]:
            Upper bound (inclusive).

        * `prior` ["uniform" or "log-uniform", default="uniform"]:
            Distribution to use when sampling random integers for
            this dimension.
            - If `"uniform"`, intgers are sampled uniformly between the lower
              and upper bounds.
            - If `"log-uniform"`, intgers are sampled uniformly between
              `log(lower, base)` and `log(upper, base)` where log
              has base `base`.

        * `base` [int]:
            The logarithmic base to use for a log-uniform prior.
            - Default 10, otherwise commonly 2.

        * `transform` ["identity", "normalize", optional]:
            The following transformations are supported.

            - "identity", (default) the transformed space is the same as the
              original space.
            - "normalize", the transformed space is scaled to be between
              0 and 1.

        * `name` [str or None]:
            Name associated with dimension, e.g., "number of trees".

        * `dtype` [type]:
            integer type which will be used in inverse_transform,
            can be int, np.int16, np.uint32, np.int32, np.int64 (default).
        """
        if high <= low:
            raise ValueError("the lower bound {} has to be less than the"
                             " upper bound {}".format(low, high))
        self.low = low
        self.high = high
        self.prior = prior
        self.base = base
        self.log_base = np.log10(base)
        self.name = name
        self.dtype = dtype
        if dtype not in [int, np.int16, np.uint32, np.int32, np.int64]:
            raise ValueError("dtype be 'int', 'np.int16', 'np.uint32',"
                             "'np.int32' or 'np.int64'"
                             " got {}".format(self.dtype))

        if transform is None:
            transform = "identity"

        self.transform_ = transform

        if transform not in ["normalize", "identity"]:
            raise ValueError("transform should be 'normalize' or 'identity'"
                             " got {}".format(self.transform_))

        if self.transform_ == "normalize":
            self._rvs = _uniform_inclusive(0.0, 1.0)
            if self.prior == "uniform":
                self.transformer = Pipeline(
                    [Identity(), Normalize(low, high)])
            else:

                self.transformer = Pipeline(
                    [LogN(self.base),
                     Normalize(np.log10(low) / self.log_base,
                               np.log10(high) / self.log_base)]
                )
        else:
            if self.prior == "uniform":
                self._rvs = randint(self.low, self.high + 1)
                self.transformer = Identity()
            else:
                self._rvs = _uniform_inclusive(
                    np.log10(self.low) / self.log_base,
                    np.log10(self.high) / self.log_base -
                    np.log10(self.low) / self.log_base)
                self.transformer = LogN(self.base)

    def __eq__(self, other):
        return (type(self) is type(other) and
                np.allclose([self.low], [other.low]) and
                np.allclose([self.high], [other.high]))

    def __repr__(self):
        return "Integer(low={}, high={}, prior='{}', transform='{}')".format(
            self.low, self.high, self.prior, self.transform_)

    def inverse_transform(self, Xt):
        """Inverse transform samples from the warped space back into the
           orignal space.
        """
        # The concatenation of all transformed dimensions makes Xt to be
        # of type float, hence the required cast back to int.
        inv_transform = super(Integer,
                              self).inverse_transform(Xt).astype(self.dtype)
        if self.dtype == int:
            return getattr(inv_transform, "tolist", lambda: value)()
        else:
            return inv_transform

    @property
    def bounds(self):
        return (self.low, self.high)

    def __contains__(self, point):
        return self.low <= point <= self.high

    @property
    def transformed_bounds(self):
        if self.transform_ == "normalize":
            return 0, 1
        else:
            return (self.low, self.high)

    def distance(self, a, b):
        """Compute distance between point `a` and `b`.

        Parameters
        ----------
        * `a` [int]
            First point.

        * `b` [int]
            Second point.
        """
        if not (a in self and b in self):
            raise RuntimeError("Can only compute distance for values within "
                               "the space, not %s and %s." % (a, b))
        return abs(a - b)


class Categorical(Dimension):
    def __init__(self, categories, prior=None, transform=None, name=None):
        """Search space dimension that can take on categorical values.

        Parameters
        ----------
        * `categories` [list, shape=(n_categories,)]:
            Sequence of possible categories.

        * `prior` [list, shape=(categories,), default=None]:
            Prior probabilities for each category. By default all categories
            are equally likely.

        * `transform` ["onehot", "identity", default="onehot"] :
            - "identity", the transformed space is the same as the original
              space.
            - "onehot", the transformed space is a one-hot encoded
              representation of the original space.

        * `name` [str or None]:
            Name associated with dimension, e.g., "colors".
        """
        if transform == 'identity':
            self.categories = tuple([str(c) for c in categories])
        else:
            self.categories = tuple(categories)

        self.name = name

        if transform is None:
            transform = "onehot"
        self.transform_ = transform
        if transform not in ["identity", "onehot"]:
            raise ValueError("Expected transform to be 'identity' or 'onehot' "
                             "got {}".format(transform))
        if transform == "onehot":
            self.transformer = CategoricalEncoder()
            self.transformer.fit(self.categories)
        else:
            self.transformer = Identity(dtype=type(categories[0]))

        self.prior = prior

        if prior is None:
            self.prior_ = np.tile(1. / len(self.categories),
                                  len(self.categories))
        else:
            self.prior_ = prior

        # XXX check that sum(prior) == 1
        self._rvs = rv_discrete(
            values=(range(len(self.categories)), self.prior_)
        )

    def __eq__(self, other):
        return (type(self) is type(other) and
                self.categories == other.categories and
                np.allclose(self.prior_, other.prior_))

    def __repr__(self):
        if len(self.categories) > 7:
            cats = self.categories[:3] + (_Ellipsis(),) + self.categories[-3:]
        else:
            cats = self.categories

        if self.prior is not None and len(self.prior) > 7:
            prior = self.prior[:3] + [_Ellipsis()] + self.prior[-3:]
        else:
            prior = self.prior

        return "Categorical(categories={}, prior={})".format(cats, prior)

    def rvs(self, n_samples=None, random_state=None):
        choices = self._rvs.rvs(size=n_samples, random_state=random_state)

        if isinstance(choices, numbers.Integral):
            return self.categories[choices]
        else:
            return [self.categories[c] for c in choices]

    @property
    def transformed_size(self):
        if self.transform_ == "onehot":
            size = len(self.categories)
            # when len(categories) == 2, CategoricalEncoder outputs a
            # single value
            return size if size != 2 else 1
        return 1

    @property
    def bounds(self):
        return self.categories

    def __contains__(self, point):
        return point in self.categories

    @property
    def transformed_bounds(self):
        if self.transformed_size == 1:
            return (0.0, 1.0)
        else:
            return [(0.0, 1.0) for i in range(self.transformed_size)]

    def distance(self, a, b):
        """Compute distance between category `a` and `b`.

        As categories have no order the distance between two points is one
        if a != b and zero otherwise.

        Parameters
        ----------
        * `a` [category]
            First category.

        * `b` [category]
            Second category.
        """
        if not (a in self and b in self):
            raise RuntimeError("Can only compute distance for values within"
                               " the space, not {} and {}.".format(a, b))
        return 1 if a != b else 0


class Space(object):
    """Search space."""

    def __init__(self, dimensions):
        """Initialize a search space from given specifications.

        Parameters
        ----------
        * `dimensions` [list, shape=(n_dims,)]:
            List of search space dimensions.
            Each search dimension can be defined either as

            - a `(lower_bound, upper_bound)` tuple (for `Real` or `Integer`
              dimensions),
            - a `(lower_bound, upper_bound, "prior")` tuple (for `Real`
              dimensions),
            - as a list of categories (for `Categorical` dimensions), or
            - an instance of a `Dimension` object (`Real`, `Integer` or
              `Categorical`).

            NOTE: The upper and lower bounds are inclusive for `Integer`
            dimensions.
        """
        self.dimensions = [check_dimension(dim) for dim in dimensions]

    def __eq__(self, other):
        return all([a == b for a, b in zip(self.dimensions, other.dimensions)])

    def __repr__(self):
        if len(self.dimensions) > 31:
            dims = self.dimensions[:15] + [_Ellipsis()] + self.dimensions[-15:]
        else:
            dims = self.dimensions
        return "Space([{}])".format(',\n       '.join(map(str, dims)))

    def __iter__(self):
        return iter(self.dimensions)

    @property
    def is_real(self):
        """
        Returns true if all dimensions are Real
        """
        return all([isinstance(dim, Real) for dim in self.dimensions])

    @classmethod
    def from_yaml(cls, yml_path, namespace=None):
        """Create Space from yaml configuration file

        Parameters
        ----------
        * `yml_path` [str]:
            Full path to yaml configuration file, example YaML below:
            Space:
              - Integer:
                  low: -5
                  high: 5
              - Categorical:
                  categories:
                  - a
                  - b
              - Real:
                  low: 1.0
                  high: 5.0
                  prior: log-uniform
        * `namespace` [str, default=None]:
           Namespace within configuration file to use, will use first
             namespace if not provided

        Returns
        -------
        * `space` [Space]:
           Instantiated Space object
        """
        with open(yml_path, 'rb') as f:
            config = yaml.safe_load(f)

        dimension_classes = {'real': Real,
                             'integer': Integer,
                             'categorical': Categorical}

        # Extract space options for configuration file
        if isinstance(config, dict):
            if namespace is None:
                options = next(iter(config.values()))
            else:
                options = config[namespace]
        elif isinstance(config, list):
            options = config
        else:
            raise TypeError('YaML does not specify a list or dictionary')

        # Populate list with Dimension objects
        dimensions = []
        for option in options:
            key = next(iter(option.keys()))
            # Make configuration case insensitive
            dimension_class = key.lower()
            values = {k.lower(): v for k, v in option[key].items()}
            if dimension_class in dimension_classes:
                # Instantiate Dimension subclass and add it to the list
                dimension = dimension_classes[dimension_class](**values)
                dimensions.append(dimension)

        space = cls(dimensions=dimensions)

        return space

    def rvs(self, n_samples=1, random_state=None):
        """Draw random samples.

        The samples are in the original space. They need to be transformed
        before being passed to a model or minimizer by `space.transform()`.

        Parameters
        ----------
        * `n_samples` [int, default=1]:
            Number of samples to be drawn from the space.

        * `random_state` [int, RandomState instance, or None (default)]:
            Set random state to something other than None for reproducible
            results.

        Returns
        -------
        * `points`: [list of lists, shape=(n_points, n_dims)]
           Points sampled from the space.
        """
        rng = check_random_state(random_state)

        # Draw
        columns = []

        for dim in self.dimensions:
            if sp_version < (0, 16):
                columns.append(dim.rvs(n_samples=n_samples))
            else:
                columns.append(dim.rvs(n_samples=n_samples, random_state=rng))

        # Transpose
        rows = []

        for i in range(n_samples):
            r = []
            for j in range(self.n_dims):
                r.append(columns[j][i])

            rows.append(r)

        return rows

    def transform(self, X):
        """Transform samples from the original space into a warped space.

        Note: this transformation is expected to be used to project samples
              into a suitable space for numerical optimization.

        Parameters
        ----------
        * `X` [list of lists, shape=(n_samples, n_dims)]:
            The samples to transform.

        Returns
        -------
        * `Xt` [array of floats, shape=(n_samples, transformed_n_dims)]
            The transformed samples.
        """
        # Pack by dimension
        columns = []
        for dim in self.dimensions:
            columns.append([])

        for i in range(len(X)):
            for j in range(self.n_dims):
                columns[j].append(X[i][j])

        # Transform
        for j in range(self.n_dims):
            columns[j] = self.dimensions[j].transform(columns[j])

        # Repack as an array
        Xt = np.hstack([np.asarray(c).reshape((len(X), -1)) for c in columns])

        return Xt

    def inverse_transform(self, Xt):
        """Inverse transform samples from the warped space back to the
           original space.

        Parameters
        ----------
        * `Xt` [array of floats, shape=(n_samples, transformed_n_dims)]:
            The samples to inverse transform.

        Returns
        -------
        * `X` [list of lists, shape=(n_samples, n_dims)]
            The original samples.
        """
        # Inverse transform
        columns = []
        start = 0

        for j in range(self.n_dims):
            dim = self.dimensions[j]
            offset = dim.transformed_size

            if offset == 1:
                columns.append(dim.inverse_transform(Xt[:, start]))
            else:
                columns.append(
                    dim.inverse_transform(Xt[:, start:start + offset]))

            start += offset

        # Transpose
        rows = []

        for i in range(len(Xt)):
            r = []
            for j in range(self.n_dims):
                r.append(columns[j][i])

            rows.append(r)

        return rows

    @property
    def n_dims(self):
        """The dimensionality of the original space."""
        return len(self.dimensions)

    @property
    def transformed_n_dims(self):
        """The dimensionality of the warped space."""
        return sum([dim.transformed_size for dim in self.dimensions])

    @property
    def bounds(self):
        """The dimension bounds, in the original space."""
        b = []

        for dim in self.dimensions:
            if dim.size == 1:
                b.append(dim.bounds)
            else:
                b.extend(dim.bounds)

        return b

    def __contains__(self, point):
        """Check that `point` is within the bounds of the space."""
        for component, dim in zip(point, self.dimensions):
            if component not in dim:
                return False
        return True

    @property
    def transformed_bounds(self):
        """The dimension bounds, in the warped space."""
        b = []

        for dim in self.dimensions:
            if dim.transformed_size == 1:
                b.append(dim.transformed_bounds)
            else:
                b.extend(dim.transformed_bounds)

        return b

    @property
    def is_categorical(self):
        """Space contains exclusively categorical dimensions"""
        return all([isinstance(dim, Categorical) for dim in self.dimensions])

    def distance(self, point_a, point_b):
        """Compute distance between two points in this space.

        Parameters
        ----------
        * `a` [array]
            First point.

        * `b` [array]
            Second point.
        """
        distance = 0.
        for a, b, dim in zip(point_a, point_b, self.dimensions):
            distance += dim.distance(a, b)

        return distance<|MERGE_RESOLUTION|>--- conflicted
+++ resolved
@@ -183,12 +183,8 @@
 
 
 class Real(Dimension):
-<<<<<<< HEAD
-    def __init__(self, low, high, prior="uniform", transform=None, name=None, dtype=np.float):
-=======
     def __init__(self, low, high, prior="uniform", base=10, transform=None,
-                 name=None):
->>>>>>> 39d70532
+                 name=None, dtype=np.float):
         """Search space dimension that can take on any real value.
 
         Parameters
@@ -294,15 +290,11 @@
         inv_transform = np.clip(
             super(Real, self).inverse_transform(Xt).astype(np.float),
             self.low, self.high
-<<<<<<< HEAD
             )
          # if self.dtype == float:
          #    return getattr(inv_transform, "tolist", lambda: value)()
          # else:
         return inv_transform
-=======
-        )
->>>>>>> 39d70532
 
     @property
     def bounds(self):
@@ -339,12 +331,8 @@
 
 
 class Integer(Dimension):
-<<<<<<< HEAD
-    def __init__(self, low, high, transform=None, name=None, dtype=np.int64):
-=======
     def __init__(self, low, high, prior="uniform", base=10, transform=None,
-                 name=None):
->>>>>>> 39d70532
+                 name=None, dtype=np.int64):
         """Search space dimension that can take on integer values.
 
         Parameters
